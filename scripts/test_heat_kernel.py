import os
os.environ['GEOMSTATS_BACKEND'] = 'jax'
from functools import partial
import math
import matplotlib.pyplot as plt
from matplotlib.patches import Circle
import seaborn as sns

from geomstats.geometry.hypersphere import Hypersphere

import jax
from jax import numpy as jnp
import numpy as np
from scipy.stats import gaussian_kde
# from score_sde.sde import SDE
from score_sde.utils import batch_mul
from riemannian_score_sde.sde import Brownian
from scipy.interpolate import splev, splrep

from scripts.utils import (
    plot_and_save2,
    plot_and_save_video,
    plot_and_save_video2,
    vMF_pdf,
)

# def plot(x, ys, dim_0_names, dim_1_names, out):
#     fontsize = 12
#     K, J, _ = ys.shape
#     fig, axis = plt.subplots(
#         # nrows=1, ncols=K, figsize=(12, 5), sharex=True, sharey=False
#         nrows=K, ncols=1, figsize=(3, 6), sharex=True, sharey=False
#     )
#     axis = axis if isinstance(axis, np.ndarray) else [axis]
#     # colours = sns.cubehelix_palette(n_colors=J, light=1.0, dark=0.0, start=0.5, rot=-0.75, reverse=False)
#     colours = sns.cubehelix_palette(n_colors=J, reverse=False)
#     # colours = ["green", "blue"]
#     for k in range(K):
#         for j in range(J):
#             linestyle = "--" if j == J - 1 else "-"
#             axis[k].plot(
#                 x,
#                 ys[k, j],
#                 color=colours[j],
#                 alpha=0.8,
#                 label=dim_1_names[j],
#                 linestyle=linestyle,
#                 lw=3,
#             )
#         axis[k].set_title(dim_0_names[k]) #, y=-0.01)
#     axis[-1].legend(loc="best", fontsize=fontsize*4/5)
#     axis[-1].set_xlabel(r"Signed distance$(x_0, x)$", fontsize=fontsize)
#     plt.xticks([-math.pi/4, 0., math.pi/4], [r"$-\pi/4$", 0, r"$\pi/4$"], fontsize=fontsize)
#     axis[1].set_ylabel("Density", fontsize=fontsize)
#     plt.savefig("{}.png".format(out), dpi=300, bbox_inches="tight")
#     plt.clf()
#     plt.close("all")


def plot(x, ys, dim_0_names, dim_1_names, out):
    fontsize = 15
    K, J, _ = ys.shape
    fig, axis = plt.subplots(
<<<<<<< HEAD
        nrows=1, ncols=K, figsize=(6.27, 3), sharex=True, sharey=False
=======
        nrows=1, ncols=K, figsize=(12, 2), sharex=True, sharey=False
        # nrows=K, ncols=1, figsize=(3, 6), sharex=True, sharey=False
>>>>>>> 381d48e5
    )
    plt.rcParams["text.usetex"] = True
    plt.rcParams["font.family"] = ["Latin Modern Roman"]
    plt.rcParams.update({"font.size": 10.95})

    axis = axis if isinstance(axis, np.ndarray) else [axis]
    # colours = sns.cubehelix_palette(n_colors=J, light=1.0, dark=0.0, start=0.5, rot=-0.75, reverse=False)
    colours = sns.cubehelix_palette(n_colors=J, reverse=False)
    # colours = ["green", "blue"]

    for k in range(K):
        for j in range(J):
            linestyle = "--" if j == J - 1 else "-"
            axis[k].plot(
                x,
                ys[k, j],
                color=colours[j],
                alpha=0.8,
                label=dim_1_names[j],
                linestyle=linestyle,
                lw=3,
            )
<<<<<<< HEAD
        axis[k].set_title(dim_0_names[k])
    axis[-1].legend(loc="best")
    axis[0].set_xlabel("dist")
    axis[0].set_ylabel("pdf")
    plt.savefig("{}.pdf".format(out), dpi=300, bbox_inches="tight")
=======
        axis[k].set_title(dim_0_names[k], fontsize=fontsize) #, y=-0.01)
        axis[k].tick_params(axis='both', which='major', labelsize=13)
    axis[-1].legend(loc="best", fontsize=12.5)
    axis[1].set_xlabel(r"Signed $d_{\mathcal{M}}(x_0, x)$", fontsize=fontsize)
    plt.xticks([-math.pi/4, 0., math.pi/4], [r"$-\pi/4$", 0, r"$\pi/4$"])
    axis[0].set_ylabel("Density", fontsize=fontsize)
    plt.savefig("{}.png".format(out), dpi=300, bbox_inches="tight")
>>>>>>> 381d48e5
    plt.clf()
    plt.close("all")


def batch_mul(a, b):
    return jax.vmap(lambda a, b: a * b)(a, b)


# @partial(jax.jit, static_argnums=(3,4,5))
# def heat_kernel(y, s, x, thresh, n_max, manifold):
#     return jnp.exp(manifold.log_heat_kernel(x, y, s, thresh=thresh, n_max=n_max))


@partial(jax.jit, static_argnums=(3, 4, 5))
def heat_kernel(y, s, x, thresh, n_max, sde):
    s = jnp.ones((x.shape[0], 1)) * s
    marginal_log_prob = partial(sde.marginal_log_prob, thresh=thresh, n_max=n_max)
    return jnp.exp(jax.vmap(marginal_log_prob)(x, y, s))


@partial(jax.jit, static_argnums=(4))
def brownian_motion_traj(previous_x, traj, dt, N, manifold):
    rng = jax.random.PRNGKey(0)

    def body(step, val):
        rng, x, traj = val
        traj = traj.at[step].set(x)
        rng, z = manifold.random_normal_tangent(
            state=rng, base_point=x, n_samples=x.shape[0]
        )
        tangent_vector = jnp.sqrt(dt) * z
        x = manifold.metric.exp(tangent_vec=tangent_vector, base_point=x)
        return rng, x, traj

    _, x, traj = jax.lax.fori_loop(0, N, body, (rng, previous_x, traj))
    traj = traj.at[-1].set(x)
    return x, traj


@partial(jax.jit, static_argnums=(4))
def brownian_motion(previous_x, N, dt, timesteps, sde):
    rng = jax.random.PRNGKey(0)

    def body(step, val):
        rng, x = val
        t = jnp.broadcast_to(timesteps[step], (x.shape[0], 1))
        rng, z = sde.manifold.random_normal_tangent(
            state=rng, base_point=x, n_samples=x.shape[0]
        )
        drift, diffusion = sde.coefficients(x, t)# sde.sde(x, t)
        tangent_vector = drift * dt + batch_mul(diffusion, jnp.sqrt(dt) * z)
        x = sde.manifold.metric.exp(tangent_vec=tangent_vector, base_point=x)
        return rng, x

    _, x = jax.lax.fori_loop(0, N, body, (rng, previous_x))
    return x


### S2


def vmf_kde(ys, kappa):
    def kernel(x):
        probs = vMF_pdf(x, ys, kappa)
        return jnp.mean(probs, axis=1)

    return kernel


def spherical_to_cartesian(theta, phi):
    x = jnp.concatenate(
        [jnp.sin(theta) * jnp.cos(phi), jnp.sin(theta) * jnp.sin(phi), jnp.cos(theta)],
        axis=-1,
    )
    return x


def test_s2_normalisation():
    S2 = Hypersphere(dim=2)
    x0 = jnp.expand_dims(jnp.array([1.0, 0.0, 0.0]), 0)
    kernel = partial(heat_kernel, x=x0, manifold=S2, thresh=0.05, n_max=10)
    # kernel = partial(heat_kernel, x=x0, manifold=S2, thresh=jnp.inf, n_max=1)

    K = 5000
    eps = 0.0  # 1e-3
    theta = jnp.linspace(eps, jnp.pi - eps, K)
    phi = jnp.linspace(eps, 2 * jnp.pi - eps, K)
    theta, phi = jnp.meshgrid(theta, phi)
    theta = theta.reshape(-1, 1)
    phi = phi.reshape(-1, 1)
    x = spherical_to_cartesian(theta, phi)
    volume = jnp.pi * jnp.pi
    lambda_x = jnp.sin(theta)

    # ts = jnp.linspace(0, 0.02, 10+1)[1:]
    ts = [0.001, 0.005, 0.01, 0.05, 0.1, 0.5, 5.0]
    volume = (2 * np.pi) * np.pi

    for t in ts:
        pdf = kernel(x, t)
        Z = jnp.mean(batch_mul(pdf, lambda_x) * volume)
        print(f"t={t:.3f} | Z={Z:.2f} | mean={pdf.mean():.2f} | std={pdf.std():.2f}")
        plot_and_save2(
            [], pdf=partial(kernel, s=t), out=f"images/s2_pdf/hk_{t:.3f}.jpg"
        )

    # ts = jnp.linspace(0, 1., 100+1)[1:]
    # heatmaps = [partial(kernel, s=t) for t in ts]
    # plot_and_save_video2(heatmaps, fps=10, out="forward.mp4")


def test_s2():
    M = 500
    S2 = Hypersphere(dim=2)
    x0 = jnp.expand_dims(jnp.array([1.0, 0.0, 0.0]), 0)
    x0b = jnp.repeat(x0, 2 * 500, 0)
    sde = Brownian(S2, tf=3, beta_0=1, beta_f=1)
    # sde = Brownian(S2, tf=1, beta_0=0.1, beta_f=3)
    # sde = Brownian(S2, tf=3, beta_0=1., beta_f=1)
    kernel = partial(heat_kernel, sde=sde)
    S2_brownian_motion = partial(brownian_motion, sde=sde)

    # ts = jnp.linspace(0, 1., 4+1)[1:]
    # ts = [0.002, 0.005, 0.01, 0.02, 0.05]
    # ts = [0.1, 0.2, 0.5, 1., 2., 5.]
    # ts = [0.02, 0.05, 0.1, 0.2, 0.5, 1.0]
    # ts = [0.02, 0.05, 0.1, 0.2, 0.5, 1.0]
    ts = [0.01, 0.1, sde.tf]
    # eps = 0.
    eps = jnp.pi * 3 / 4
    r = jnp.linspace(0.0, jnp.pi - eps, M)
    r = jnp.concatenate([-jnp.flip(r), r]).reshape(-1, 1)
    M = 2 * M
    v0 = jnp.array([[0.0, 0.0, 1.0]]) * r
    # r = S2.metric.norm(v0)
    x = S2.metric.exp(v0, x0)

    probs_trunc_5 = jnp.array([kernel(x=x0b, y=x, s=t, thresh=0.0, n_max=5) for t in ts])
    probs_trunc_10 = jnp.array([kernel(x=x0b, y=x, s=t, thresh=0.0, n_max=10) for t in ts])
    # probs_trunc_20 = jnp.array([kernel(x=x0b, y=x, s=t, thresh=0., n_max=20) for t in ts])
    probs_trunc_50 = jnp.array([kernel(x=x0b, y=x, s=t, thresh=0.0, n_max=50) for t in ts])
    probs_dev = jnp.array([kernel(x=x0b, y=x, s=t, thresh=jnp.inf, n_max=1) for t in ts])

    ### Sample heat kernel + density estimation
    # K = 1000000
    # previous_x = jnp.repeat(x0, K, axis=0)
    # probs_samples = jnp.zeros((len(ts), M))
    # N = 100

    # for i, t in enumerate(ts):
    #     print(t)
    #     eps = 1e-3
    #     dt = (t - eps) / N
    #     timesteps = jnp.linspace(eps, t, N)
    #     y = S2_brownian_motion(previous_x, N, dt, timesteps)
    #     kde = vmf_kde(y, kappa=50 / t)
    #     prob = kde(x)
    #     probs_samples = probs_samples.at[i].set(prob)

    probs = jnp.concatenate(
        list(
            map(
                lambda x: jnp.expand_dims(x, 1),
                [
                    probs_trunc_5,
                    probs_trunc_10,
                    probs_trunc_50,
                    # probs_samples,
                    probs_dev,
                ],
            )
        ),
        axis=1,
    )
    dim_0_names = list(map(lambda x: f"t={x}", ts))
    dim_1_names = [
        "Sturm-Liouville (5)",
        "Sturm-Liouville (10)",
        "Sturm-Liouville (50)",
        # "samples",
        "Varadhan expansion",
    ]
    plot(
        r,
        probs,
        dim_0_names,
        dim_1_names,
        # out=f"images/arxiv/s2_heat_kernel_beta_{sde.tf}_{sde.beta_0:.1f}_{sde.beta_f:.1f}",
        out=f"images/arxiv/s2_heat_kernel",
    )


### S1


def plot_s1(x, ys, dim_0_names, dim_1_names, out):
    K, J, _ = ys.shape
    projection = "polar"
    fig, axis = plt.subplots(
        nrows=1,
        ncols=K,
        figsize=(12, 5),
        sharex=True,
        sharey=False,
        subplot_kw={"projection": projection},
    )
    colours = sns.cubehelix_palette(n_colors=J, reverse=False)
    for k in range(K):
        for j in range(J):
            linestyle = "--" if j == J - 1 else "-"
            # print(ys[k, j].sum() * 2 * np.pi / N)
            axis[k].plot(
                x,
                ys[k, j],
                color=colours[j],
                alpha=0.5,
                label=dim_1_names[j],
                linestyle=linestyle,
            )
        axis[k].set_title(dim_0_names[k])
    # axis[-1].legend(loc='best')
    plt.savefig("{}.png".format(out), dpi=300, bbox_inches="tight")
    plt.clf()
    plt.close("all")


def test_s1():
    S1 = Hypersphere(dim=1)
    x0 = jnp.expand_dims(jnp.array([1.0, 0.0]), 0)

    kernel = partial(heat_kernel, manifold=S1)

    # ts = [0.002, 0.005, 0.01, 0.02, 0.05]
    ts = [0.001, 0.01, 0.1, 1.0, 5.0, 10.0]
    eps = jnp.pi * 3 / 4
    # ts = [0.1, 0.5, 2., 5., 10.]
    # eps = 0.
    N = 500
    # r = jnp.linspace(0., 2 * jnp.pi - eps, N).reshape(-1, 1)
    r = jnp.linspace(0.0, jnp.pi - eps, N)
    N = 2 * N
    r = jnp.concatenate([-jnp.flip(r), r]).reshape(-1, 1)
    v0 = jnp.array([[0.0, 1.0]]) * r
    # r = S1.metric.norm(v0)
    x = S1.metric.exp(v0, x0)
    probs_trunc_1 = jnp.array([kernel(x=x0, y=x, s=t, thresh=0.0, n_max=0) for t in ts])
    probs_trunc_3 = jnp.array([kernel(x=x0, y=x, s=t, thresh=0.0, n_max=1) for t in ts])
    probs_trunc_10 = jnp.array([kernel(x=x0, y=x, s=t, thresh=0.0, n_max=5) for t in ts])
    probs_dev = jnp.array([kernel(x=x0, y=x, s=t, thresh=jnp.inf, n_max=1) for t in ts])

    ### Sample heat kernel + density estimation
    K = 100000
    previous_x = jnp.repeat(x0, K, axis=0)
    rng = jax.random.PRNGKey(0)
    probs_samples = jnp.zeros((len(ts), N))

    # S1_brownian_motion = partial(brownian_motion_traj, manifold=S1)
    # N, T = 5000, 5.
    # dt = T / N * 2
    # timesteps = jnp.linspace(0, T, N + 1)
    # previous_x = jnp.repeat(x0, K, axis=0)
    # traj = jnp.zeros((N + 1, previous_x.shape[0], S1.dim + 1))
    # _, traj = S1_brownian_motion(previous_x, traj, dt, N)

    for i, t in enumerate(ts):
        rng, step_rng = jax.random.split(rng)
        ys = S1.random_walk(step_rng, previous_x, t)
        # ys = traj[list(timesteps).index(t)]

        v0 = S1.metric.log(ys, x0)
        d = v0[..., 1]  # S1.metric.norm(v0)

        # Interpolation
        kernel = gaussian_kde(d, bw_method=0.1)
        prob = kernel(r.reshape(-1))
        probs_samples = probs_samples.at[i].set(prob)

    probs = jnp.concatenate(
        list(
            map(
                lambda x: jnp.expand_dims(x, 1),
                [
                    probs_trunc_1,
                    probs_trunc_3,
                    probs_trunc_10,
                    probs_samples,
                    probs_dev,
                ],
            )
        ),
        axis=1,
    )
    dim_0_names = list(map(lambda x: f"t={x}", ts))
    dim_1_names = [
        "truncated(1)",
        "truncated(3)",
        "truncated(10)",
        "samples",
        "developement",
    ]
    plot(r, probs, dim_0_names, dim_1_names, out="images/s1_heat_kernel")
    # plot_s1(r, probs, ts, dim_1_names, out="images/s1_heat_kernel")

    ### histogram
    # out = 'images/s1_samples'
    # density, bins = jnp.histogram(r, bins=20, density=True) # range=[0, jnp.pi]

    # K, J = 1, 1
    # projection = "polar"
    # fig, axis = plt.subplots(nrows=1, ncols=K, figsize=(12, 5), sharex=True, sharey=False, subplot_kw={'projection': projection})
    # colours = sns.cubehelix_palette(n_colors=J, reverse=False)
    # for k in range(K):
    #     for j in range(J):
    #         linestyle = '--' if j == J - 1 else '-'
    #         # axis[k].plot(x, ys[k, j], color=colours[j], alpha=0.5, label=dim_1_names[j], linestyle=linestyle)
    #         print(bins)
    #         print(density)
    #         axis.bar(bins[:-1], density, width=(2*np.pi)/len(density), color=colours[j], alpha=0.5, linestyle=linestyle, fill=False)
    #         axis.set_yticks([])
    # # axis[-1].legend(loc='best')
    # plt.savefig("{}.png".format(out), dpi=300, bbox_inches="tight")
    # plt.clf()
    # plt.close("all")


if __name__ == "__main__":
    # test_s2_normalisation()
    test_s2()
    # test_s1()<|MERGE_RESOLUTION|>--- conflicted
+++ resolved
@@ -1,5 +1,6 @@
 import os
-os.environ['GEOMSTATS_BACKEND'] = 'jax'
+
+os.environ["GEOMSTATS_BACKEND"] = "jax"
 from functools import partial
 import math
 import matplotlib.pyplot as plt
@@ -12,6 +13,7 @@
 from jax import numpy as jnp
 import numpy as np
 from scipy.stats import gaussian_kde
+
 # from score_sde.sde import SDE
 from score_sde.utils import batch_mul
 from riemannian_score_sde.sde import Brownian
@@ -61,12 +63,7 @@
     fontsize = 15
     K, J, _ = ys.shape
     fig, axis = plt.subplots(
-<<<<<<< HEAD
         nrows=1, ncols=K, figsize=(6.27, 3), sharex=True, sharey=False
-=======
-        nrows=1, ncols=K, figsize=(12, 2), sharex=True, sharey=False
-        # nrows=K, ncols=1, figsize=(3, 6), sharex=True, sharey=False
->>>>>>> 381d48e5
     )
     plt.rcParams["text.usetex"] = True
     plt.rcParams["font.family"] = ["Latin Modern Roman"]
@@ -89,21 +86,13 @@
                 linestyle=linestyle,
                 lw=3,
             )
-<<<<<<< HEAD
-        axis[k].set_title(dim_0_names[k])
-    axis[-1].legend(loc="best")
-    axis[0].set_xlabel("dist")
-    axis[0].set_ylabel("pdf")
-    plt.savefig("{}.pdf".format(out), dpi=300, bbox_inches="tight")
-=======
-        axis[k].set_title(dim_0_names[k], fontsize=fontsize) #, y=-0.01)
-        axis[k].tick_params(axis='both', which='major', labelsize=13)
+        axis[k].set_title(dim_0_names[k], fontsize=fontsize)  # , y=-0.01)
+        axis[k].tick_params(axis="both", which="major", labelsize=13)
     axis[-1].legend(loc="best", fontsize=12.5)
     axis[1].set_xlabel(r"Signed $d_{\mathcal{M}}(x_0, x)$", fontsize=fontsize)
-    plt.xticks([-math.pi/4, 0., math.pi/4], [r"$-\pi/4$", 0, r"$\pi/4$"])
+    plt.xticks([-math.pi / 4, 0.0, math.pi / 4], [r"$-\pi/4$", 0, r"$\pi/4$"])
     axis[0].set_ylabel("Density", fontsize=fontsize)
     plt.savefig("{}.png".format(out), dpi=300, bbox_inches="tight")
->>>>>>> 381d48e5
     plt.clf()
     plt.close("all")
 
@@ -153,7 +142,7 @@
         rng, z = sde.manifold.random_normal_tangent(
             state=rng, base_point=x, n_samples=x.shape[0]
         )
-        drift, diffusion = sde.coefficients(x, t)# sde.sde(x, t)
+        drift, diffusion = sde.coefficients(x, t)  # sde.sde(x, t)
         tangent_vector = drift * dt + batch_mul(diffusion, jnp.sqrt(dt) * z)
         x = sde.manifold.metric.exp(tangent_vec=tangent_vector, base_point=x)
         return rng, x
@@ -241,11 +230,19 @@
     # r = S2.metric.norm(v0)
     x = S2.metric.exp(v0, x0)
 
-    probs_trunc_5 = jnp.array([kernel(x=x0b, y=x, s=t, thresh=0.0, n_max=5) for t in ts])
-    probs_trunc_10 = jnp.array([kernel(x=x0b, y=x, s=t, thresh=0.0, n_max=10) for t in ts])
+    probs_trunc_5 = jnp.array(
+        [kernel(x=x0b, y=x, s=t, thresh=0.0, n_max=5) for t in ts]
+    )
+    probs_trunc_10 = jnp.array(
+        [kernel(x=x0b, y=x, s=t, thresh=0.0, n_max=10) for t in ts]
+    )
     # probs_trunc_20 = jnp.array([kernel(x=x0b, y=x, s=t, thresh=0., n_max=20) for t in ts])
-    probs_trunc_50 = jnp.array([kernel(x=x0b, y=x, s=t, thresh=0.0, n_max=50) for t in ts])
-    probs_dev = jnp.array([kernel(x=x0b, y=x, s=t, thresh=jnp.inf, n_max=1) for t in ts])
+    probs_trunc_50 = jnp.array(
+        [kernel(x=x0b, y=x, s=t, thresh=0.0, n_max=50) for t in ts]
+    )
+    probs_dev = jnp.array(
+        [kernel(x=x0b, y=x, s=t, thresh=jnp.inf, n_max=1) for t in ts]
+    )
 
     ### Sample heat kernel + density estimation
     # K = 1000000
@@ -351,7 +348,9 @@
     x = S1.metric.exp(v0, x0)
     probs_trunc_1 = jnp.array([kernel(x=x0, y=x, s=t, thresh=0.0, n_max=0) for t in ts])
     probs_trunc_3 = jnp.array([kernel(x=x0, y=x, s=t, thresh=0.0, n_max=1) for t in ts])
-    probs_trunc_10 = jnp.array([kernel(x=x0, y=x, s=t, thresh=0.0, n_max=5) for t in ts])
+    probs_trunc_10 = jnp.array(
+        [kernel(x=x0, y=x, s=t, thresh=0.0, n_max=5) for t in ts]
+    )
     probs_dev = jnp.array([kernel(x=x0, y=x, s=t, thresh=jnp.inf, n_max=1) for t in ts])
 
     ### Sample heat kernel + density estimation
