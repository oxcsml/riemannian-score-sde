import os
import logging
from functools import partial
from timeit import default_timer as timer
import socket

from hydra.utils import instantiate, get_class, call
from omegaconf import OmegaConf

import jax
from jax import numpy as jnp
import numpy as np
import haiku as hk
import optax
from tqdm import tqdm
from score_sde.models.flow import SDEPushForward, MoserFlow

from score_sde.utils import TrainState, save, restore
from score_sde.utils.loggers_pl import LoggerCollection, Logger
from score_sde.utils.vis import plot, earth_plot, plot_ref, plot_so3b
from score_sde.models import get_likelihood_fn_w_transform
from score_sde.datasets import (
    random_split,
    DataLoader,
    TensorDataset,
    get_data_per_context,
)
from score_sde.utils.normalization import compute_normalization
from score_sde.losses import get_ema_loss_step_fn

log = logging.getLogger(__name__)


def run(cfg):
    def train(train_state):
        loss = instantiate(
            cfg.loss, pushforward=pushforward, model=model, eps=cfg.eps, train=True
        )
        train_step_fn = get_ema_loss_step_fn(
            loss,
            optimizer=optimiser,
            train=True,
        )

        train_step_fn = jax.jit(train_step_fn)

        rng = train_state.rng
        t = tqdm(
            range(train_state.step, cfg.steps),
            total=cfg.steps - train_state.step,
            bar_format="{desc}{bar}{r_bar}",
            mininterval=1,
        )
        train_time = timer()
        total_train_time = 0
        for step in t:
            data, z = next(train_ds)
            batch = {"data": transform.inv(data), "context": z}
            rng, next_rng = jax.random.split(rng)
            (rng, train_state), loss = train_step_fn((next_rng, train_state), batch)
            if jnp.isnan(loss).any():
                log.warning("Loss is nan")
                return train_state, False

            if step % 50 == 0:
                logger.log_metrics({"train/loss": loss}, step)
                t.set_description(f"Loss: {loss:.3f}")

            if step > 0 and step % cfg.val_freq == 0:
                logger.log_metrics(
                    {"train/time_per_it": (timer() - train_time) / cfg.val_freq}, step
                )
                total_train_time += timer() - train_time
                save(ckpt_path, train_state)
                eval_time = timer()
                evaluate(train_state, "val", step)
                logger.log_metrics({"val/time_per_it": (timer() - eval_time)}, step)
<<<<<<< HEAD
                # generate_plots(train_state, "eval", step=step)
=======
                generate_plots(train_state, "val", step=step)
>>>>>>> c8f4b416
                train_time = timer()

        logger.log_metrics({"train/total_time": total_train_time}, step)
        return train_state, True

    def evaluate(train_state, stage, step=None):
        log.info("Running evaluation")
        rng = jax.random.PRNGKey(cfg.seed)
        dataset = eval_ds if stage == "val" else test_ds

        model_w_dicts = (model, train_state.params_ema, train_state.model_state)
        likelihood_fn_wo_tr = pushforward.get_log_prob(model_w_dicts, train=False)
        likelihood_fn_wo_tr = partial(likelihood_fn_wo_tr, rng)
        # TODO: merge transorm as part of PushForward
        likelihood_fn = get_likelihood_fn_w_transform(likelihood_fn_wo_tr, transform)

        logp = 0.0
        nfe = 0.0
        N = 0

        if hasattr(dataset, "__len__"):
            for batch in dataset:
                logp_step, nfe_step = likelihood_fn(*batch)
                logp += logp_step.sum()
                nfe += nfe_step
                N += logp_step.shape[0]
        else:
            # TODO: handle infinite datasets more elegnatly
            samples = 10
            for i in range(samples):
                batch = next(dataset)
                logp_step, nfe_step = likelihood_fn(*batch)
                logp += logp_step.sum()
                nfe += nfe_step
                N += logp_step.shape[0]
        logp /= N
        nfe /= len(dataset) if hasattr(dataset, "__len__") else samples

        logger.log_metrics({f"{stage}/logp": logp}, step)
        log.info(f"{stage}/logp = {logp:.3f}")
        logger.log_metrics({f"{stage}/nfe": nfe}, step)
        log.info(f"{stage}/nfe = {nfe:.1f}")

        if stage == "test":
            default_z = z[0] if z is not None else None
            Z, _, _, _ = compute_normalization(likelihood_fn, data_manifold, z=default_z)
            log.info(f"Z = {Z:.2f}")
            logger.log_metrics({f"{stage}/Z": Z}, step)

    def generate_plots(train_state, stage, step=None):
        log.info("Generating plots")
        rng = jax.random.PRNGKey(cfg.seed)
        dataset = eval_ds if stage == "eval" else test_ds

        M = 32 if isinstance(pushforward, SDEPushForward) else 8
        x0, y0 = get_data_per_context(dataset, transform, M)
        ## p_0 (backward)

        rng, next_rng = jax.random.split(rng)
        model_w_dicts = (model, train_state.params_ema, train_state.model_state)

        sampler = pushforward.get_sample(model_w_dicts, train=False)
        likelihood_fn = pushforward.get_log_prob(model_w_dicts, train=False)

<<<<<<< HEAD
        z = next(dataset)[1]
        unique_z = [None] if z is None else jnp.unique(z).reshape((-1, 1))
        xs = []
        shape = (min(int(cfg.batch_size * M / len(unique_z)), 2000), *y0.shape[1:])

        for k, z in enumerate(unique_z):
            log.info(f"Generating {shape} samples")
            y = sampler(next_rng, shape, z, N=100, eps=cfg.eps)
            xs.append(transform(y))
            log.info(
                f"Prop samples in M: {100 * data_manifold.belongs(xs[-1], atol=1e-4).mean().item()}"
            )

            likelihood_fn = get_likelihood_fn_w_transform(likelihood_fn, transform)
            likelihood_fn = partial(likelihood_fn, rng, z=z)
            # plt = earth_plot(cfg, likelihood_fn, train_ds, test_ds, N=500, samples=x)
            # if plt is not None:
            #     logger.log_plot(f"pdf_{k}", plt, cfg.steps)

        log.info("Plotting")
        plt = plot(data_manifold, x0, xs)  # prob=jnp.exp(likelihood_fn(x)
        if plt is not None:
            logger.log_plot(f"x0_backw", plt, cfg.steps if step is None else step)
=======
        # if isinstance(pushforward, MoserFlow):
        #     likelihood_fn = get_likelihood_fn_w_transform(
        #         partial(likelihood_fn, rng), transform
        #     )
        #     _, prob, lambda_x, N = compute_normalization(likelihood_fn, data_manifold)
        #     plt = plot_so3b(prob, lambda_x, N)
        #     logger.log_plot(f"prob", plt, cfg.steps)
        #     likelihood_fn = pushforward.get_log_prob(model_w_dicts, train=False)

        # if not isinstance(pushforward, MoserFlow):
        if True:
            z = next(dataset)[1]
            unique_z = [None] if z is None else jnp.unique(z).reshape((-1, 1))
            xs = []
            shape = (int(cfg.batch_size * M / len(unique_z)), *y0.shape[1:])
            for k, z in enumerate(unique_z):
                y = sampler(
                    next_rng,
                    shape,
                    z,
                    N=100,
                    eps=cfg.eps,
                    # corrector="LangevinCorrector",
                    # n_steps=100,
                )
                xs.append(transform(y))
                log.info(
                    f"Prop samples in M: {100 * data_manifold.belongs(xs[-1], atol=1e-4).mean().item()}"
                )

                likelihood_fn = get_likelihood_fn_w_transform(likelihood_fn, transform)
                likelihood_fn = partial(likelihood_fn, rng, z=z)
                # plt = earth_plot(cfg, likelihood_fn, train_ds, test_ds, N=500, samples=x)
                # if plt is not None:
                #     logger.log_plot(f"pdf_{k}", plt, cfg.steps)

            plt = plot(data_manifold, x0, xs)  # prob=jnp.exp(likelihood_fn(x)
            logger.log_plot(f"x0_backw", plt, cfg.steps)

        if isinstance(pushforward, SDEPushForward):
            # sampler = jax.jit(get_pc_sampler(pushforward.sde, N=100))
            sampler = pushforward.get_sample(model_w_dicts, train=False, reverse=False)
            x = transform.inv(x0[0])
            zT = sampler(rng, None, z, x=x, N=100, eps=cfg.eps)
            plt = plot_ref(model_manifold, zT)
            logger.log_plot(f"xT", plt, cfg.steps)
>>>>>>> c8f4b416

    ### Main
    # jax.config.update("jax_enable_x64", True)
    log.info("Stage : Startup")
    log.info(f"Jax devices: {jax.devices()}")
    run_path = os.getcwd()
    log.info(f"run_path: {run_path}")
    log.info(f"hostname: {socket.gethostname()}")
    ckpt_path = os.path.join(run_path, cfg.ckpt_dir)
    os.makedirs(ckpt_path, exist_ok=True)
    loggers = [instantiate(logger_cfg) for logger_cfg in cfg.logger.values()]
    logger = LoggerCollection(loggers)
    logger.log_hyperparams(OmegaConf.to_container(cfg, resolve=True))
    Logger.instance().set_logger(logger)
    # Logger.get() -> returns global logger anywhere from here

    # TODO: should sample random seed given a run id?
    rng = jax.random.PRNGKey(cfg.seed)
    data_manifold = instantiate(cfg.manifold)
    transform = instantiate(cfg.transform, data_manifold)
    model_manifold = transform.domain
    flow = instantiate(cfg.flow, manifold=model_manifold)
    pushforward = instantiate(cfg.pushf, model_manifold, flow)

    log.info("Stage : Instantiate dataset")

    rng, next_rng = jax.random.split(rng)
    # dataset = instantiate(cfg.dataset, rng=next_rng, manifold=data_manifold)
    # TODO: Handle infinate datasets more elegantly?
    try:
        dataset = instantiate(cfg.dataset, rng=next_rng)
    except:
        dataset = instantiate(cfg.dataset)

    if isinstance(dataset, TensorDataset):
        train_ds, eval_ds, test_ds = random_split(
            dataset, lengths=cfg.splits, rng=next_rng
        )
        train_ds, eval_ds, test_ds = (
            DataLoader(
                train_ds,
                batch_dims=cfg.batch_size,
                rng=next_rng,
                shuffle=True,
                drop_last=False,
            ),
            DataLoader(
                eval_ds,
                batch_dims=cfg.batch_size,
                rng=next_rng,
                shuffle=True,
                drop_last=False,
            ),
            DataLoader(
                test_ds,
                batch_dims=cfg.batch_size,
                rng=next_rng,
                shuffle=True,
                drop_last=False,
            ),
        )
        log.info(
            f"Train size: {len(train_ds.dataset)}. Val size: {len(eval_ds.dataset)}. Test size: {len(test_ds.dataset)}"
        )
    else:
        train_ds, eval_ds, test_ds = dataset, dataset, dataset

    log.info("Stage : Instantiate model")

    def model(x, t, z):
        output_shape = get_class(cfg.generator._target_).output_shape(model_manifold)
        score = instantiate(
            cfg.generator,
            cfg.architecture,
            cfg.embedding,
            output_shape,
            manifold=model_manifold,
        )
        if z is not None:
            t_expanded = jnp.expand_dims(t.reshape(-1), -1)
            if z.shape[0] != x.shape[0]:
                z = jnp.repeat(jnp.expand_dims(z, 0), x.shape[0], 0)
            z = jnp.concatenate([t_expanded, z], axis=-1)
        else:
            z = t
        return score(x, z)

    model = hk.transform_with_state(model)

    rng, next_rng = jax.random.split(rng)
    t = jnp.zeros((cfg.batch_size, 1))
    data, z = next(train_ds)
    y = transform.inv(data)
    params, state = model.init(rng=next_rng, x=y, t=t, z=z)

    log.info("Stage : Instantiate optimiser")

    schedule_fn = instantiate(cfg.scheduler)
    optimiser = optax.chain(instantiate(cfg.optim), optax.scale_by_schedule(schedule_fn))
    opt_state = optimiser.init(params)

    if cfg.resume or cfg.mode == "test":  # if resume or evaluate
        train_state = restore(ckpt_path)
    else:
        rng, next_rng = jax.random.split(rng)
        train_state = TrainState(
            opt_state=opt_state,
            model_state=state,
            step=0,
            params=params,
            ema_rate=cfg.ema_rate,
            params_ema=params,
            rng=next_rng,  # TODO: we should actually use this for reproducibility
        )

    if cfg.mode == "train" or cfg.mode == "all":
        log.info("Stage : Training")
        train_state, success = train(train_state)
    if (cfg.mode == "test") or (cfg.mode == "all" and success):
        log.info("Stage : Test")
        evaluate(train_state, "val")
        evaluate(train_state, "test")
        # generate_plots(train_state, "test")
        success = True
    logger.save()
    logger.finalize("success" if success else "failure")<|MERGE_RESOLUTION|>--- conflicted
+++ resolved
@@ -75,11 +75,7 @@
                 eval_time = timer()
                 evaluate(train_state, "val", step)
                 logger.log_metrics({"val/time_per_it": (timer() - eval_time)}, step)
-<<<<<<< HEAD
                 # generate_plots(train_state, "eval", step=step)
-=======
-                generate_plots(train_state, "val", step=step)
->>>>>>> c8f4b416
                 train_time = timer()
 
         logger.log_metrics({"train/total_time": total_train_time}, step)
@@ -125,7 +121,9 @@
 
         if stage == "test":
             default_z = z[0] if z is not None else None
-            Z, _, _, _ = compute_normalization(likelihood_fn, data_manifold, z=default_z)
+            Z, _, _, _ = compute_normalization(
+                likelihood_fn, data_manifold, z=default_z
+            )
             log.info(f"Z = {Z:.2f}")
             logger.log_metrics({f"{stage}/Z": Z}, step)
 
@@ -144,31 +142,6 @@
         sampler = pushforward.get_sample(model_w_dicts, train=False)
         likelihood_fn = pushforward.get_log_prob(model_w_dicts, train=False)
 
-<<<<<<< HEAD
-        z = next(dataset)[1]
-        unique_z = [None] if z is None else jnp.unique(z).reshape((-1, 1))
-        xs = []
-        shape = (min(int(cfg.batch_size * M / len(unique_z)), 2000), *y0.shape[1:])
-
-        for k, z in enumerate(unique_z):
-            log.info(f"Generating {shape} samples")
-            y = sampler(next_rng, shape, z, N=100, eps=cfg.eps)
-            xs.append(transform(y))
-            log.info(
-                f"Prop samples in M: {100 * data_manifold.belongs(xs[-1], atol=1e-4).mean().item()}"
-            )
-
-            likelihood_fn = get_likelihood_fn_w_transform(likelihood_fn, transform)
-            likelihood_fn = partial(likelihood_fn, rng, z=z)
-            # plt = earth_plot(cfg, likelihood_fn, train_ds, test_ds, N=500, samples=x)
-            # if plt is not None:
-            #     logger.log_plot(f"pdf_{k}", plt, cfg.steps)
-
-        log.info("Plotting")
-        plt = plot(data_manifold, x0, xs)  # prob=jnp.exp(likelihood_fn(x)
-        if plt is not None:
-            logger.log_plot(f"x0_backw", plt, cfg.steps if step is None else step)
-=======
         # if isinstance(pushforward, MoserFlow):
         #     likelihood_fn = get_likelihood_fn_w_transform(
         #         partial(likelihood_fn, rng), transform
@@ -215,7 +188,6 @@
             zT = sampler(rng, None, z, x=x, N=100, eps=cfg.eps)
             plt = plot_ref(model_manifold, zT)
             logger.log_plot(f"xT", plt, cfg.steps)
->>>>>>> c8f4b416
 
     ### Main
     # jax.config.update("jax_enable_x64", True)
@@ -314,7 +286,9 @@
     log.info("Stage : Instantiate optimiser")
 
     schedule_fn = instantiate(cfg.scheduler)
-    optimiser = optax.chain(instantiate(cfg.optim), optax.scale_by_schedule(schedule_fn))
+    optimiser = optax.chain(
+        instantiate(cfg.optim), optax.scale_by_schedule(schedule_fn)
+    )
     opt_state = optimiser.init(params)
 
     if cfg.resume or cfg.mode == "test":  # if resume or evaluate
