import abc
from typing import Sequence

import numpy as np
import jax
import haiku as hk
import jax.numpy as jnp

from hydra.utils import instantiate
from geomstats.geometry.hypersphere import Hypersphere
from geomstats.geometry.base import VectorSpace, EmbeddedManifold
from geomstats.geometry.matrices import Matrices
from .flow import div_noise


def get_div_fn(fi_fn, Xi, hutchinson_type: str):
    """Pmapped divergence of the drift function."""
    if hutchinson_type == "None":
        return lambda x, t, z, eps: get_exact_div_fn(fi_fn, Xi)(x, t, z)
    else:
        return lambda x, t, z, eps: get_estimate_div_fn(fi_fn, Xi)(x, t, z, eps)


# def get_estimate_div_fn(fi_fn, Xi=None):
#     """Create the divergence function of `fn` using the Hutchinson-Skilling trace estimator."""

<<<<<<< HEAD
    def div_fn(x: jnp.ndarray, t: float, z: jnp.ndarray, eps: jnp.ndarray):
        # grad_fn = lambda data: jnp.sum(fi_fn(data, t) * eps)
        # grad_fn_eps = jax.grad(grad_fn)(x)
        def grad_fn(data):
            fi = fi_fn(data, t, z)
            return jnp.sum(fi * eps), fi
=======
#     def div_fn(x: jnp.ndarray, t: float, eps: jnp.ndarray):
#         # grad_fn = lambda data: jnp.sum(fi_fn(data, t) * eps)
#         # grad_fn_eps = jax.grad(grad_fn)(x)
#         def grad_fn(data):
#             fi = fi_fn(data, t)
#             return jnp.sum(fi * eps), fi
>>>>>>> c8f4b416

#         (_, fi), grad_fn_eps = jax.value_and_grad(grad_fn, has_aux=True)(x)
#         # out = grad_fn_eps * G(x) @ Xi * eps
#         # G = manifold.metric.metric_matrix(x)
#         # Xi = jnp.einsum('...ij,...jk->...ik', G, Xi)
#         if Xi is not None:
#             grad_fn_eps = jnp.einsum("...d,...dn->...n", grad_fn_eps, Xi)
#         div = jnp.sum(grad_fn_eps * eps, axis=tuple(range(1, len(x.shape))))
#         return div, fi

#     return div_fn


# def get_exact_div_fn(fi_fn, Xi=None):
#     "flatten all but the last axis and compute the true divergence"

#     def div_fn(
#         x: jnp.ndarray,
#         t: float,
#     ):
#         if len(t.shape) == len(x.shape) - 1:
#             # Assume t is just missing the last dim of x
#             t = jnp.expand_dims(t, axis=-1)

#         x_shape = x.shape
#         x = jnp.expand_dims(x.reshape((-1, x_shape[-1])), 1)
#         t = jnp.expand_dims(t.reshape((-1, t.shape[-1])), 1)
#         jac = jax.vmap(jax.jacrev(fi_fn, argnums=0))(x, t)
#         jac = jac.reshape([*x_shape[:-1], -1, x_shape[-1]])
#         # G = manifold.metric.metric_matrix(x)
#         # Xi = jnp.einsum('...ij,...jk->...ik', G, Xi(x))
#         if Xi is not None:
#             jac = jnp.einsum("...nd,...dm->...nm", jac, Xi)
#         div = jnp.trace(jac, axis1=-1, axis2=-2).reshape(x_shape[:-1])
#         return div

#     return div_fn


def get_exact_div_fn(fi_fn, Xi=None):
    "flatten all but the last axis and compute the true divergence"

<<<<<<< HEAD
    def div_fn(
        x: jnp.ndarray,
        t: float,
        z: jnp.array = None,
    ):
        if len(t.shape) == len(x.shape) - 1:
            # Assume t is just missing the last dim of x
            t = jnp.expand_dims(t, axis=-1)

        x_shape = x.shape
        x = jnp.expand_dims(x.reshape((-1, x_shape[-1])), 1)
        t = jnp.expand_dims(t.reshape((-1, t.shape[-1])), 1)
        jac = jax.vmap(jax.jacrev(fi_fn, argnums=0))(x, t, z)
        jac = jac.reshape([*x_shape[:-1], -1, x_shape[-1]])
        # G = manifold.metric.metric_matrix(x)
        # Xi = jnp.einsum('...ij,...jk->...ik', G, Xi(x))
=======
    def div_fn(x: jnp.ndarray, t: float):
        x_shape = x.shape
        dim = np.prod(x_shape[1:])
        t = jnp.expand_dims(t.reshape(-1), axis=-1)
        x = jnp.expand_dims(x, 1)  # NOTE: need leading batch dim after vmap
        t = jnp.expand_dims(t, 1)
        jac = jax.vmap(jax.jacrev(fi_fn, argnums=0))(x, t)
        jac = jac.reshape([x_shape[0], dim, dim])
>>>>>>> c8f4b416
        if Xi is not None:
            jac = jnp.einsum("...nd,...dm->...nm", jac, Xi)
        div = jnp.trace(jac, axis1=-1, axis2=-2)  # .reshape(x_shape[:-1])
        return div

    return div_fn


class VectorFieldGenerator(hk.Module, abc.ABC):
    def __init__(self, architecture, embedding, output_shape, manifold):
        """X = fi * Xi with fi weights and Xi generators"""
        super().__init__()
        self.net = instantiate(architecture, output_shape=output_shape)
        self.embedding = instantiate(embedding, manifold=manifold)
        self.manifold = manifold

    @staticmethod
    @abc.abstractmethod
    def output_shape(manifold):
        """Cardinality of the generating set."""

    def _weights(self, x, t):
        """shape=[..., card=n]"""
        return self.net(*self.embedding(x, t))

    @abc.abstractmethod
    def _generators(self, x):
        """Set of generating vector fields: shape=[..., d, card=n]"""

    @property
    def decomposition(self):
        return lambda x, t: self._weights(x, t), lambda x: self._generators(x)

    def __call__(self, x, t):
        fi_fn, Xi_fn = self.decomposition
        fi, Xi = fi_fn(x, t), Xi_fn(x)
        out = jnp.einsum("...n,...dn->...d", fi, Xi)
        # seems that extra projection is required for generator=eigen
        # during the ODE solve cf tests/test_lkelihood.py
        out = self.manifold.to_tangent(out, x)
        return out

    def div_generators(self, x):
        """Divergence of the generating vector fields: shape=[..., card=n]"""

    def div_split(self, x, t, hutchinson_type):
        """Returns div(X) = Xi(fi) + fi div(Xi)"""
        fi_fn, Xi_fn = self.decomposition
        Xi = Xi_fn(x)
        if hutchinson_type == "None":
            # splitting div is unecessary when computated exactly
            # term_1 = get_exact_div_fn(fi_fn, Xi)(x, t)
            out = get_exact_div_fn(self.__call__, None)(x, t)
        else:
            shape = [*x.shape[:-1], self.output_shape(self.manifold)]
            eps = div_noise(hk.next_rng_key(), shape, hutchinson_type)
            term_1, fi = get_estimate_div_fn(fi_fn, Xi)(x, t, eps)
            div_Xi = self.div_generators(x)
            term_2 = jnp.einsum("...n,...n->...", fi, div_Xi)
            out = term_1 + term_2
        return out

    def divE(self, x, t, hutchinson_type):
        """Euclidean divergence cf Rozen et al. 2021"""
        if hutchinson_type == "None":
            out = get_exact_div_fn(self.__call__, None)(x, t)
        else:
            shape = [*x.shape[:-1], self.output_shape(self.manifold)]
            eps = div_noise(hk.next_rng_key(), shape, hutchinson_type)
            out, _ = get_estimate_div_fn(self.__call__, None)(x, t, eps)
        return out


class DivFreeGenerator(VectorFieldGenerator):
    def __init__(self, architecture, embedding, output_shape, manifold):
        super().__init__(architecture, embedding, output_shape, manifold)
        self.div = self.div_split

    @staticmethod
    def output_shape(manifold):
        return manifold.isom_group.dim

    def _generators(self, x):
        return self.manifold.div_free_generators(x)

    def div_generators(self, x):
        shape = [*x.shape[:-1], self.output_shape(self.manifold)]
        return jnp.zeros(shape)


class EigenGenerator(VectorFieldGenerator):
    """Gradient of laplacien eigenfunctions with eigenvalue=1"""

    def __init__(self, architecture, embedding, output_shape, manifold):
        super().__init__(architecture, embedding, output_shape, manifold)
        assert isinstance(manifold, Hypersphere)
        self.div = self.div_split

    @staticmethod
    def output_shape(manifold):
        return manifold.embedding_space.dim

    def _generators(self, x):
        return self.manifold.eigen_generators(x)

    def div_generators(self, x):
        # NOTE: Empirically need this factor 2 to match AmbientGenerator but why??
        return -self.manifold.dim * 2 * x


class AmbientGenerator(VectorFieldGenerator):
    """Equivalent to EigenGenerator"""

    def __init__(self, architecture, embedding, output_shape, manifold):
        super().__init__(architecture, embedding, output_shape, manifold)
        self.div = self.divE

    @staticmethod
    def output_shape(manifold):
        if isinstance(manifold, EmbeddedManifold):
            output_shape = manifold.embedding_space.dim
        else:
            output_shape = manifold.dim
        return output_shape

    def _generators(self, x):
        return self.manifold.eigen_generators(x)

    def __call__(self, x, t):
        # `to_tangent`` have an 1/sq_norm(x) term that wrongs the div
        return self.manifold.to_tangent(self.net(x, t), x)


class LieAlgebraGenerator(VectorFieldGenerator):
    def __init__(self, architecture, embedding, output_shape, manifold):
        super().__init__(architecture, embedding, output_shape, manifold)

    @staticmethod
    def output_shape(manifold):
        return manifold.dim

    def _generators(self, x):
        return self.manifold.lie_algebra.basis  # / jnp.sqrt(2)

    def __call__(self, x, t):
        x = x.reshape((x.shape[0], self.manifold.dim, self.manifold.dim))
        fi_fn, Xi_fn = self.decomposition
        # TODO: what representation to use for NN's input?
        x_input = x.reshape((*x.shape[:-2], -1))
        # x_input = self.manifold.vee(self.manifold.log(x)) #NOTE: extremly unstable
        fi, Xi = fi_fn(x_input, t), Xi_fn(x)
        out = jnp.einsum("...i,ijk ->...jk", fi, Xi)
        # is_tangent = self.manifold.lie_algebra.belongs(out, atol=1e-3).all()
        # print(is_tangent)
        out = self.manifold.compose(x, out)
        # is_tangent = self.manifold.is_tangent(out, x, atol=1e-3).all()
        # out = self.manifold.to_tangent(out, x)
        return out.reshape((x.shape[0], -1))

<<<<<<< HEAD

# class ParallisableManifoldGenerator(VectorFieldGenerator):
#     def __init__(self, architecture, embedding, output_shape, manifold):
#         super().__init__(architecture, embedding, output_shape, manifold)

#     @staticmethod
#     def output_shape(manifold):
#         return manifold.dim

#     def _generators(self, x):
#         return self.manifold.


class TorusGenerator(VectorFieldGenerator):
    def __init__(self, architecture, embedding, output_shape, manifold):
        super().__init__(architecture, embedding, output_shape, manifold)

        self.rot_mat = jnp.array([[0, -1], [1, 0]])

    @staticmethod
    def output_shape(manifold):
        return manifold.dim

    def _generators(self, x):
        return (
            self.rot_mat @ x.reshape((*x.shape[:-1], self.manifold.dim, 2))[..., None]
        )[..., 0]

    def __call__(self, x, t):
        weights_fn, fields_fn = self.decomposition
        weights = weights_fn(x, t)
        fields = fields_fn(x)

        return (fields * weights[..., None]).reshape(
            (*x.shape[:-1], self.manifold.dim * 2)
        )
=======
    def div_split(self, x, t, hutchinson_type):
        """Returns div(X) = Xi(fi) + fi div(Xi)"""
        fi_fn, Xi_fn = self.decomposition
        Xi = Xi_fn(x)
        assert hutchinson_type == "None"
        # print("Xi", Xi.shape)
        # print("x", x.shape)
        # print("t", t.shape)
        # fi = fi_fn(x.reshape((x.shape[0], -1)), t)
        # print("fi", fi.shape)
        out = 0.0
        for k in range(self.manifold.dim):
            fn = lambda x, t: fi_fn(x, t)[..., k]
            grad_fn = jax.vmap(jax.grad(fn, argnums=0))
            grad = grad_fn(x.reshape((x.shape[0], -1)), t).reshape(x.shape)
            print("grad", grad.shape)
            grad = self.manifold.compose(self.manifold.inverse(x), grad)
            grad = self.manifold.to_tangent(grad, self.manifold.identity)
            is_tangent = self.manifold.is_tangent(grad, self.manifold.identity).all()
            print("is_tangent", is_tangent.item())
            out_k = self.manifold.metric.inner_product(grad, Xi[..., k])
            # out_k = Matrices.frobenius_product(grad, Xi[..., k])
            print("out_k", out_k[5])
            out_k2 = self.manifold.vee(grad)[..., k]
            print("out_k2", out_k2[5])
            out_k3 = jnp.inner(self.manifold.vee(grad), self.manifold.vee(Xi[..., k]))
            print("out_k3", out_k3[5])
            out += out_k

        return out
>>>>>>> c8f4b416
<|MERGE_RESOLUTION|>--- conflicted
+++ resolved
@@ -24,21 +24,12 @@
 # def get_estimate_div_fn(fi_fn, Xi=None):
 #     """Create the divergence function of `fn` using the Hutchinson-Skilling trace estimator."""
 
-<<<<<<< HEAD
-    def div_fn(x: jnp.ndarray, t: float, z: jnp.ndarray, eps: jnp.ndarray):
-        # grad_fn = lambda data: jnp.sum(fi_fn(data, t) * eps)
-        # grad_fn_eps = jax.grad(grad_fn)(x)
-        def grad_fn(data):
-            fi = fi_fn(data, t, z)
-            return jnp.sum(fi * eps), fi
-=======
 #     def div_fn(x: jnp.ndarray, t: float, eps: jnp.ndarray):
 #         # grad_fn = lambda data: jnp.sum(fi_fn(data, t) * eps)
 #         # grad_fn_eps = jax.grad(grad_fn)(x)
 #         def grad_fn(data):
 #             fi = fi_fn(data, t)
 #             return jnp.sum(fi * eps), fi
->>>>>>> c8f4b416
 
 #         (_, fi), grad_fn_eps = jax.value_and_grad(grad_fn, has_aux=True)(x)
 #         # out = grad_fn_eps * G(x) @ Xi * eps
@@ -81,24 +72,6 @@
 def get_exact_div_fn(fi_fn, Xi=None):
     "flatten all but the last axis and compute the true divergence"
 
-<<<<<<< HEAD
-    def div_fn(
-        x: jnp.ndarray,
-        t: float,
-        z: jnp.array = None,
-    ):
-        if len(t.shape) == len(x.shape) - 1:
-            # Assume t is just missing the last dim of x
-            t = jnp.expand_dims(t, axis=-1)
-
-        x_shape = x.shape
-        x = jnp.expand_dims(x.reshape((-1, x_shape[-1])), 1)
-        t = jnp.expand_dims(t.reshape((-1, t.shape[-1])), 1)
-        jac = jax.vmap(jax.jacrev(fi_fn, argnums=0))(x, t, z)
-        jac = jac.reshape([*x_shape[:-1], -1, x_shape[-1]])
-        # G = manifold.metric.metric_matrix(x)
-        # Xi = jnp.einsum('...ij,...jk->...ik', G, Xi(x))
-=======
     def div_fn(x: jnp.ndarray, t: float):
         x_shape = x.shape
         dim = np.prod(x_shape[1:])
@@ -107,7 +80,6 @@
         t = jnp.expand_dims(t, 1)
         jac = jax.vmap(jax.jacrev(fi_fn, argnums=0))(x, t)
         jac = jac.reshape([x_shape[0], dim, dim])
->>>>>>> c8f4b416
         if Xi is not None:
             jac = jnp.einsum("...nd,...dm->...nm", jac, Xi)
         div = jnp.trace(jac, axis1=-1, axis2=-2)  # .reshape(x_shape[:-1])
@@ -267,44 +239,6 @@
         # out = self.manifold.to_tangent(out, x)
         return out.reshape((x.shape[0], -1))
 
-<<<<<<< HEAD
-
-# class ParallisableManifoldGenerator(VectorFieldGenerator):
-#     def __init__(self, architecture, embedding, output_shape, manifold):
-#         super().__init__(architecture, embedding, output_shape, manifold)
-
-#     @staticmethod
-#     def output_shape(manifold):
-#         return manifold.dim
-
-#     def _generators(self, x):
-#         return self.manifold.
-
-
-class TorusGenerator(VectorFieldGenerator):
-    def __init__(self, architecture, embedding, output_shape, manifold):
-        super().__init__(architecture, embedding, output_shape, manifold)
-
-        self.rot_mat = jnp.array([[0, -1], [1, 0]])
-
-    @staticmethod
-    def output_shape(manifold):
-        return manifold.dim
-
-    def _generators(self, x):
-        return (
-            self.rot_mat @ x.reshape((*x.shape[:-1], self.manifold.dim, 2))[..., None]
-        )[..., 0]
-
-    def __call__(self, x, t):
-        weights_fn, fields_fn = self.decomposition
-        weights = weights_fn(x, t)
-        fields = fields_fn(x)
-
-        return (fields * weights[..., None]).reshape(
-            (*x.shape[:-1], self.manifold.dim * 2)
-        )
-=======
     def div_split(self, x, t, hutchinson_type):
         """Returns div(X) = Xi(fi) + fi div(Xi)"""
         fi_fn, Xi_fn = self.decomposition
@@ -335,4 +269,28 @@
             out += out_k
 
         return out
->>>>>>> c8f4b416
+
+
+class TorusGenerator(VectorFieldGenerator):
+    def __init__(self, architecture, embedding, output_shape, manifold):
+        super().__init__(architecture, embedding, output_shape, manifold)
+
+        self.rot_mat = jnp.array([[0, -1], [1, 0]])
+
+    @staticmethod
+    def output_shape(manifold):
+        return manifold.dim
+
+    def _generators(self, x):
+        return (
+            self.rot_mat @ x.reshape((*x.shape[:-1], self.manifold.dim, 2))[..., None]
+        )[..., 0]
+
+    def __call__(self, x, t):
+        weights_fn, fields_fn = self.decomposition
+        weights = weights_fn(x, t)
+        fields = fields_fn(x)
+
+        return (fields * weights[..., None]).reshape(
+            (*x.shape[:-1], self.manifold.dim * 2)
+        )