--- conflicted
+++ resolved
@@ -15,7 +15,6 @@
     return jax.vmap(lambda a, b: a * b)(a, b)
 
 
-<<<<<<< HEAD
 # class SDE(abc.ABC):
 #     """SDE abstract class. Functions are designed for a mini-batch of inputs."""
 
@@ -180,24 +179,6 @@
         t : float
             Time to evaluate the coefficients at
         """
-=======
-class SDE(abc.ABC):
-    """SDE abstract class. Functions are designed for a mini-batch of inputs."""
-
-    def __init__(self, T: float, N: int):
-        """Construct an SDE.
-
-        Args:
-          N: number of discretization time steps.
-        """
-        super().__init__()
-        self.T = T
-        self.N = N
-
-    @abc.abstractmethod
-    def sde(self, x: jnp.ndarray, t: float) -> Tuple[jnp.ndarray, jnp.ndarray]:
-        """Return the drift and diffusion coefficients for the SDE"""
->>>>>>> da6434ca
         raise NotImplementedError()
 
     def marginal_log_prob(self, x0, x, t):
@@ -352,7 +333,6 @@
 
 
 class VPSDE(SDE):
-<<<<<<< HEAD
     def __init__(self, tf: float, t0: float = 0, beta_0=0.1, beta_f=20):
         super().__init__(tf, t0)
 
@@ -368,31 +348,6 @@
         drift = -0.5 * beta_t[..., None] * x
         diffusion = jnp.sqrt(beta_t) * jnp.ones(x.shape[:-1])
 
-=======
-    def __init__(self, manifold, T, beta_0, beta_1, N):
-        """Construct a Variance Preserving SDE.
-
-        Args:
-          beta_0: value of beta(0)
-          beta_1: value of beta(1)
-          N: number of discretization steps
-        """
-        super().__init__(T, N)
-        assert isinstance(manifold, Euclidean)
-        self.manifold = manifold
-        self.beta_0 = beta_0
-        self.beta_1 = beta_1
-        self.discrete_betas = jnp.linspace(beta_0 / N, beta_1 / N, N)
-        self.alphas = 1.0 - self.discrete_betas
-        self.alphas_cumprod = jnp.cumprod(self.alphas, axis=0)
-        self.sqrt_alphas_cumprod = jnp.sqrt(self.alphas_cumprod)
-        self.sqrt_1m_alphas_cumprod = jnp.sqrt(1.0 - self.alphas_cumprod)
-
-    def sde(self, x, t):
-        beta_t = self.beta_0 + t * (self.beta_1 - self.beta_0)
-        drift = -0.5 * batch_mul(beta_t, x)
-        diffusion = jnp.sqrt(beta_t)
->>>>>>> da6434ca
         return drift, diffusion
 
     def marginal_prob(self, x, t):
@@ -472,7 +427,6 @@
 
 
 class VESDE(SDE):
-<<<<<<< HEAD
     pass
 
 
@@ -529,119 +483,4 @@
 #         )
 #         f = jnp.zeros_like(x)
 #         G = jnp.sqrt(sigma ** 2 - adjacent_sigma ** 2)
-#         return f, G
-=======
-    def __init__(self, sigma_min=0.01, sigma_max=50, N=1000):
-        """Construct a Variance Exploding SDE.
-
-        Args:
-          sigma_min: smallest sigma.
-          sigma_max: largest sigma.
-          N: number of discretization steps
-        """
-        super().__init__(N)
-        self.sigma_min = sigma_min
-        self.sigma_max = sigma_max
-        self.discrete_sigmas = jnp.exp(
-            np.linspace(np.log(self.sigma_min), np.log(self.sigma_max), N)
-        )
-        self.N = N
-
-    @property
-    def T(self):
-        return 1
-
-    def sde(self, x, t):
-        sigma = self.sigma_min * (self.sigma_max / self.sigma_min) ** t
-        drift = jnp.zeros_like(x)
-        diffusion = sigma * jnp.sqrt(
-            2 * (jnp.log(self.sigma_max) - jnp.log(self.sigma_min))
-        )
-        return drift, diffusion
-
-    def marginal_prob(self, x, t):
-        std = self.sigma_min * (self.sigma_max / self.sigma_min) ** t
-        mean = x
-        return mean, std
-
-    def prior_sampling(self, rng, shape):
-        return jax.random.normal(rng, shape) * self.sigma_max
-
-    def prior_logp(self, z):
-        shape = z.shape
-        N = np.prod(shape[1:])
-        logp_fn = lambda z: -N / 2.0 * jnp.log(
-            2 * np.pi * self.sigma_max ** 2
-        ) - jnp.sum(z ** 2) / (2 * self.sigma_max ** 2)
-        return jax.vmap(logp_fn)(z)
-
-    def discretize(self, x, t):
-        """SMLD(NCSN) discretization."""
-        timestep = (t * (self.N - 1) / self.T).astype(jnp.int32)
-        sigma = self.discrete_sigmas[timestep]
-        adjacent_sigma = jnp.where(
-            timestep == 0, jnp.zeros_like(timestep), self.discrete_sigmas[timestep - 1]
-        )
-        f = jnp.zeros_like(x)
-        G = jnp.sqrt(sigma ** 2 - adjacent_sigma ** 2)
-        return f, G
-
-
-class Brownian(SDE):
-
-    def __init__(self, manifold, T, beta_0, beta_1, N):
-        """Construct a Brownian motion on a compact manifold.
-
-        Args:
-          N: number of discretization steps
-        """
-        super().__init__(T, N)
-        self.manifold = manifold
-        self.beta_0 = beta_0
-        self.beta_1 = beta_1
-
-    def sde(self, x, t):
-        beta_t = self.beta_0 + t * (self.beta_1 - self.beta_0)
-        # beta_t = jnp.ones_like(x)
-        drift = jnp.zeros_like(x)
-        diffusion = jnp.sqrt(beta_t)
-        return drift, diffusion
-
-    def marginal_prob(self, x, t):
-        """ Should not rely on closed-form marginal probability """
-        log_mean_coeff = (
-            -0.25 * t ** 2 * (self.beta_1 - self.beta_0) - 0.5 * t * self.beta_0
-        )
-        # mean = batch_mul(jnp.exp(log_mean_coeff), x)
-        std = jnp.sqrt(1 - jnp.exp(2.0 * log_mean_coeff))
-        # return mean, std
-        return jnp.zeros_like(x), std
-
-    def marginal_sample(self, rng, x, t):
-        from score_sde.sampling import EulerMaruyamaManifoldPredictor, get_pc_sampler  # TODO: remove from class
-
-        perturbed_x = self.manifold.random_walk(rng, x, t)
-        if perturbed_x is None:
-            # TODO: should pmap the pc_sampler?
-            sampler = get_pc_sampler(self, None, x.shape, predictor=EulerMaruyamaManifoldPredictor, corrector=None, continuous=True, forward=True)
-            perturbed_x, _ = sampler(rng, None, x, t)
-        return perturbed_x
-
-    def marginal_log_prob(self, x0, x, t, **kwargs):
-        # TODO: Should indeed vmap?
-        # NOTE: reshape: https://github.com/google/jax/issues/2303
-        s = 2 * (0.25 * t ** 2 * (self.beta_1 - self.beta_0) + 0.5 * t * self.beta_0)
-        return jnp.reshape(self.manifold.log_heat_kernel(x0, x, s, **kwargs), ())
-
-    def grad_marginal_log_prob(self, x0, x, t):
-        logp_grad_fn = jax.value_and_grad(self.marginal_log_prob, argnums=1, has_aux=False)
-        logp, logp_grad = jax.vmap(logp_grad_fn)(x0, x, t)
-        logp_grad = self.manifold.to_tangent(logp_grad, x)
-        return logp, logp_grad
-
-    def prior_sampling(self, rng, shape):
-        return self.manifold.random_uniform(state=rng, n_samples=shape[0])
-
-    def prior_logp(self, z):
-        return - jnp.ones([*z.shape[:-1]]) * self.manifold.metric.log_volume
->>>>>>> da6434ca
+#         return f, G